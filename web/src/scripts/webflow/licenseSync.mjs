--- conflicted
+++ resolved
@@ -2,11 +2,7 @@
 /* eslint-disable no-undef */
 
 import fs from "fs";
-<<<<<<< HEAD
-import * as industryHelpers from "../../../../shared/lib/shared/src/industry.js";
-=======
 import industryJson from "../../../../content/lib/industry.json" assert { type: "json" };
->>>>>>> 16890247
 import {
   loadAllLicenses,
   loadAllNavigatorLicenses,
