--- conflicted
+++ resolved
@@ -21,12 +21,8 @@
   const displayBusinessStructurePrompt = LookupOperatingPhaseById(
     userData?.profileData.operatingPhase
   ).displayBusinessStructurePrompt;
-<<<<<<< HEAD
   const completedBusinessStructure = hasCompletedBusinessStructure(userData);
-=======
-  const completedBusinessStructure = hasCompletedBusinessStructure(updateQueue?.current());
->>>>>>> 8a820208
-
+  
   const onToggleStep = useCallback(
     async (stepNumber: number, setOpen: boolean, click: boolean): Promise<void> => {
       if (!userData || !updateQueue) return;
