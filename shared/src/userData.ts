import { Business, createEmptyBusiness, generateBusinessId } from "./business";
import { BusinessUser } from "./businessUser";
import { createBusinessId } from "./domain-logic/createBusinessId";
import { createEmptyFormationFormData, FormationData } from "./formationData";
import { LicenseData } from "./license";
import { createEmptyProfileData, ProfileData } from "./profileData";
import { TaxFilingData } from "./taxFiling";

export interface UserData {
  readonly user: BusinessUser;
<<<<<<< HEAD
  readonly version: number;
  readonly lastUpdatedISO: string | undefined;
  dateCreatedISO: string | undefined;
  versionWhenCreated: number;
  readonly businesses: Record<string, Business>;
  readonly currentBusinessId: string;
}

export interface Business {
  readonly id: string;
  readonly dateCreatedISO: string;
  readonly profileData: ProfileData;
  readonly onboardingFormProgress: OnboardingFormProgress;
  readonly taskProgress: Record<string, TaskProgress>;
  readonly taskItemChecklist: Record<string, boolean>;
  readonly licenseData: LicenseData | undefined;
  readonly preferences: Preferences;
  readonly taxFilingData: TaxFilingData;
  readonly formationData: FormationData;
=======
  readonly businesses: Record<string, Business>;
  version: number;
  versionWhenCreated: number;
  currentBusinessId: string;
  lastUpdatedISO: string | undefined;
  dateCreatedISO: string | undefined;
>>>>>>> 4c3f99ec
}

export type LegacyUserDataOverrides = {
  profileData?: ProfileData;
  formationData?: FormationData;
  user?: BusinessUser;
  onboardingFormProgress?: Partial<OnboardingFormProgress>;
  taskProgress?: Record<string, TaskProgress>;
  taskItemChecklist?: Record<string, boolean>;
  taxFilingData?: TaxFilingData;
  licenseData?: LicenseData;
  preferences?: Preferences;
  version?: number;
  lastUpdatedISO?: string;
  dateCreatedISO?: string;
  versionWhenCreated?: number;
};

<<<<<<< HEAD
export const createEmptyBusiness = (id?: string): Business => {
  return {
    id: id ?? createBusinessId(),
    dateCreatedISO: new Date(Date.now()).toISOString(),
    profileData: createEmptyProfileData(),
    onboardingFormProgress: "UNSTARTED",
    taskProgress: {},
    taskItemChecklist: {},
    licenseData: undefined,
    preferences: {
      roadmapOpenSections: ["PLAN", "START"],
      roadmapOpenSteps: [],
      hiddenCertificationIds: [],
      hiddenFundingIds: [],
      visibleSidebarCards: ["welcome"],
      returnToLink: "",
      isCalendarFullView: false,
      isHideableRoadmapOpen: false,
      phaseNewlyChanged: true,
    },
    taxFilingData: {
      state: undefined,
      businessName: undefined,
      lastUpdatedISO: undefined,
      registeredISO: undefined,
      filings: [],
    },
    formationData: {
      formationFormData: createEmptyFormationFormData(),
      formationResponse: undefined,
      getFilingResponse: undefined,
      completedFilingPayment: false,
      businessNameAvailability: undefined,
      dbaBusinessNameAvailability: undefined,
      lastVisitedPageIndex: 0,
    },
  }
}

export const createEmptyUserData = (user: BusinessUser): UserData => {
  const businessId = createBusinessId();
  return {
    version: CURRENT_VERSION,
    user: user,
    lastUpdatedISO: undefined,
    dateCreatedISO: undefined,
    versionWhenCreated: CURRENT_VERSION,
    currentBusinessId: businessId,
    businesses: {
      [businessId]: createEmptyBusiness(businessId)
    },
=======
export const CURRENT_VERSION = 118;
export const createEmptyUserData = (user: BusinessUser): UserData => {
  const businessId = generateBusinessId();
  return {
    version: CURRENT_VERSION,
    user: user,
    businesses: { abc: createEmptyBusiness(businessId) },
    versionWhenCreated: CURRENT_VERSION,
    currentBusinessId: businessId,
    lastUpdatedISO: undefined,
    dateCreatedISO: undefined,
>>>>>>> 4c3f99ec
  };
};

export const sectionNames = ["PLAN", "START"] as const;
export type SectionType = (typeof sectionNames)[number];

export type TaskProgress = "NOT_STARTED" | "IN_PROGRESS" | "COMPLETED";

export interface Preferences {
  roadmapOpenSections: SectionType[];
  roadmapOpenSteps: number[];
  hiddenFundingIds: string[];
  hiddenCertificationIds: string[];
  visibleSidebarCards: string[];
  returnToLink: string;
  isCalendarFullView: boolean;
  isHideableRoadmapOpen: boolean;
  phaseNewlyChanged: boolean;
}

export type OnboardingFormProgress = "UNSTARTED" | "COMPLETED";<|MERGE_RESOLUTION|>--- conflicted
+++ resolved
@@ -1,4 +1,3 @@
-import { Business, createEmptyBusiness, generateBusinessId } from "./business";
 import { BusinessUser } from "./businessUser";
 import { createBusinessId } from "./domain-logic/createBusinessId";
 import { createEmptyFormationFormData, FormationData } from "./formationData";
@@ -8,7 +7,6 @@
 
 export interface UserData {
   readonly user: BusinessUser;
-<<<<<<< HEAD
   readonly version: number;
   readonly lastUpdatedISO: string | undefined;
   dateCreatedISO: string | undefined;
@@ -28,14 +26,6 @@
   readonly preferences: Preferences;
   readonly taxFilingData: TaxFilingData;
   readonly formationData: FormationData;
-=======
-  readonly businesses: Record<string, Business>;
-  version: number;
-  versionWhenCreated: number;
-  currentBusinessId: string;
-  lastUpdatedISO: string | undefined;
-  dateCreatedISO: string | undefined;
->>>>>>> 4c3f99ec
 }
 
 export type LegacyUserDataOverrides = {
@@ -54,7 +44,8 @@
   versionWhenCreated?: number;
 };
 
-<<<<<<< HEAD
+export const CURRENT_VERSION = 118;
+
 export const createEmptyBusiness = (id?: string): Business => {
   return {
     id: id ?? createBusinessId(),
@@ -106,19 +97,6 @@
     businesses: {
       [businessId]: createEmptyBusiness(businessId)
     },
-=======
-export const CURRENT_VERSION = 118;
-export const createEmptyUserData = (user: BusinessUser): UserData => {
-  const businessId = generateBusinessId();
-  return {
-    version: CURRENT_VERSION,
-    user: user,
-    businesses: { abc: createEmptyBusiness(businessId) },
-    versionWhenCreated: CURRENT_VERSION,
-    currentBusinessId: businessId,
-    lastUpdatedISO: undefined,
-    dateCreatedISO: undefined,
->>>>>>> 4c3f99ec
   };
 };
 
