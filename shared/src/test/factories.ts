--- conflicted
+++ resolved
@@ -1,5 +1,4 @@
 import { randomElementFromArray } from "../arrayHelpers";
-import { Business, generateBusinessId, Preferences, TaskProgress } from "../business";
 import { BusinessUser } from "../businessUser";
 import { getCurrentDate, getCurrentDateFormatted, getCurrentDateISOString } from "../dateHelpers";
 import { defaultDateFormat } from "../defaultConstants";
@@ -21,11 +20,7 @@
 import { IndustrySpecificData, ProfileData } from "../profileData";
 import { arrayOfSectors, SectorType } from "../sector";
 import { TaxFilingCalendarEvent, TaxFilingData, TaxFilingLookUpRequest } from "../taxFiling";
-<<<<<<< HEAD
-import { Business, CURRENT_VERSION, Preferences, UserData } from "../userData";
-=======
-import { CURRENT_VERSION, LegacyUserDataOverrides, UserData } from "../userData";
->>>>>>> 4c3f99ec
+import { CURRENT_VERSION, Business, Preferences, LegacyUserDataOverrides, UserData } from "../userData";
 import { generateFormationFormData, generateMunicipality } from "./formationFactories";
 
 export const generateFormationSubmitResponse = (
@@ -280,7 +275,66 @@
   };
 };
 
-<<<<<<< HEAD
+export const generateUserDataForBusiness = (business: Business, overrides?: Partial<UserData>): UserData => {
+  return {
+    version: CURRENT_VERSION,
+    versionWhenCreated: -1,
+    dateCreatedISO: undefined,
+    lastUpdatedISO: getCurrentDateISOString(),
+    user: generateUser({}),
+    currentBusinessId: business.id,
+    businesses: {
+      [business.id]: business,
+    },
+    ...overrides
+  };
+};
+
+export const generateUserData = (overrides: Partial<UserData>): UserData => {
+  const id = createBusinessId();
+
+  return {
+    version: CURRENT_VERSION,
+    versionWhenCreated: -1,
+    dateCreatedISO: undefined,
+    lastUpdatedISO: getCurrentDateISOString(),
+    user: generateUser({}),
+    currentBusinessId: overrides.currentBusinessId ?? id,
+    businesses: {
+      ...overrides.businesses,
+      [id]: generateBusiness({ id }),
+    },
+    ...overrides,
+  };
+};
+
+export const generateUserData2 = (overrides: LegacyUserDataOverrides): UserData => {
+  const business = generateBusinessData({
+    profileData: overrides.profileData,
+    formationData: overrides.formationData,
+    taxFilingData: overrides.taxFilingData,
+    licenseData: overrides.licenseData,
+    preferences: overrides.preferences,
+    taskProgress: overrides.taskProgress,
+    taskItemChecklist: overrides.taskItemChecklist,
+  });
+  const businessID = business.id;
+
+  const businesses: Record<string, Business> = {};
+  businesses[business.id] = business;
+
+  return {
+    version: CURRENT_VERSION,
+    versionWhenCreated: -1,
+    user: generateUser({}),
+    businesses,
+    currentBusinessId: businessID,
+    lastUpdatedISO: getCurrentDateISOString(),
+    dateCreatedISO: getCurrentDateISOString(),
+    ...overrides,
+  };
+};
+
 export const generateBusiness = (overrides: Partial<Business>): Business => {
   const profileData = overrides.profileData ?? generateProfileData({});
   const formationData: FormationData = publicFilingLegalTypes.includes(
@@ -288,14 +342,14 @@
   )
     ? generateFormationData({}, profileData.legalStructureId as FormationLegalType)
     : {
-        formationFormData: createEmptyFormationFormData(),
-        businessNameAvailability: undefined,
-        dbaBusinessNameAvailability: undefined,
-        formationResponse: undefined,
-        getFilingResponse: undefined,
-        completedFilingPayment: false,
-        lastVisitedPageIndex: 0,
-      };
+      formationFormData: createEmptyFormationFormData(),
+      businessNameAvailability: undefined,
+      dbaBusinessNameAvailability: undefined,
+      formationResponse: undefined,
+      getFilingResponse: undefined,
+      completedFilingPayment: false,
+      lastVisitedPageIndex: 0,
+    };
 
   return {
     id: createBusinessId(),
@@ -308,67 +362,10 @@
     taxFilingData: generateTaxFilingData({}),
     profileData,
     formationData,
-=======
-export const generateUserData = (overrides: LegacyUserDataOverrides): UserData => {
-  const business = generateBusinessData({
-    profileData: overrides.profileData,
-    formationData: overrides.formationData,
-    taxFilingData: overrides.taxFilingData,
-    licenseData: overrides.licenseData,
-    preferences: overrides.preferences,
-    taskProgress: overrides.taskProgress,
-    taskItemChecklist: overrides.taskItemChecklist,
-  });
-  const businessID = business.id;
-
-  const businesses: Record<string, Business> = {};
-  businesses[business.id] = business;
-
-  return {
-    version: CURRENT_VERSION,
-    versionWhenCreated: -1,
-    user: generateUser({}),
-    businesses,
-    currentBusinessId: businessID,
-    lastUpdatedISO: getCurrentDateISOString(),
-    dateCreatedISO: getCurrentDateISOString(),
->>>>>>> 4c3f99ec
-    ...overrides,
-  };
-};
-
-<<<<<<< HEAD
-export const generateUserData = (overrides: Partial<UserData>): UserData => {
-  const id = createBusinessId();
-
-  return {
-    version: CURRENT_VERSION,
-    versionWhenCreated: -1,
-    dateCreatedISO: undefined,
-    lastUpdatedISO: getCurrentDateISOString(),
-    user: generateUser({}),
-    currentBusinessId: overrides.currentBusinessId ?? id,
-    businesses: {
-      ...overrides.businesses,
-      [id]: generateBusiness({ id }),
-    },
-    ...overrides,
-  };
-};
-
-export const generateUserDataForBusiness = (business: Business, overrides?: Partial<UserData>): UserData => {
-  return {
-    version: CURRENT_VERSION,
-    versionWhenCreated: -1,
-    dateCreatedISO: undefined,
-    lastUpdatedISO: getCurrentDateISOString(),
-    user: generateUser({}),
-    currentBusinessId: business.id,
-    businesses: {
-      [business.id]: business,
-    },
-    ...overrides
-=======
+    ...overrides,
+  };
+};
+
 export const generateBusinessData = (overrides: Partial<Business>): Business => {
   const id = overrides.id ?? generateBusinessId();
   const profileData = overrides.profileData ?? generateProfileData({});
@@ -404,7 +401,6 @@
     preferences: generatePreferences(overrides.preferences ?? {}),
     taxFilingData: generateTaxFilingData(overrides.taxFilingData ?? {}),
     id,
->>>>>>> 4c3f99ec
   };
 };
 
