--- conflicted
+++ resolved
@@ -53,24 +53,53 @@
       "incompleteStepsError": "Check the steps below for missing information or errors:",
       "apiResubmitText": "After you make the correction, resubmit the form."
     },
+    "addressModal": {
+      "name": {
+        "label": "Full Name",
+        "error": "Enter a name."
+      },
+      "addressLine1": {
+        "label": "Address Line 1",
+        "error": "Enter your street name and number."
+      },
+      "addressLine2": {
+        "label": "Address Line 2"
+      },
+      "addressCity": {
+        "label": "City",
+        "error": "Enter a city."
+      },
+      "addressState": {
+        "label": "State",
+        "error": "Enter a state."
+      },
+      "addressZipCode": {
+        "label": "Zip Code",
+        "error": "Enter a Zip Code."
+      }
+    },
+    "partnershipRights": {
+      "label": "Partnership Rights",
+      "description": "List the applicable terms",
+      "radioNoText": "No, they do not have the right",
+      "radioYesText": "Yes, they have the right",
+      "reviewStepTermsLabel": "Applicable Terms:"
+    },
+    "legalStructure": {
+      "limited-liability-company": "LLC",
+      "limited-partnership": "LP",
+      "limited-liability-partnership": "LLP",
+      "c-corporation": "Domestic Corporation",
+      "s-corporation": "Domestic Corporation",
+      "foreignPrefaceText": "Foreign",
+      "label": "Business Structure",
+      "contextualInfo": "business-structure-learn-more",
+      "warningModalCancelButton": "Cancel",
+      "warningModalContinueButton": "Continue",
+      "warningModalHeader": "You Might Need a Different Form",
+      "warningModalBody": "If you change your proposed business structure in the Navigator profile, you might need to complete a different form. Don't worry, once you update your profile we'll tell you which form you need and where to complete it."
+    },
     "fields": {
-      "paymentType": {
-        "paymentCosts": {
-          "creditCardInitial": "3.5",
-          "creditCardExtra": "2",
-          "ach": "3.50"
-        },
-        "costSubtotalLabel": "Subtotal",
-        "reviewStepsServicesSelected": "Services Selected",
-        "error": "Select a payment method.",
-        "serviceColumnLabel": "Services",
-        "creditCardLabel": "Pay with Credit Card",
-        "achLabel": "Pay with E-Check",
-        "reviewStepServicesHeader": "Services",
-        "costColumnLabel": "Cost",
-        "label": "Payment Type",
-        "costTotalLabel": "Total"
-      },
       "officialFormationDocument": {
         "label": "Official Formation Document",
         "labelContextualInfo": "certificate-formation",
@@ -111,34 +140,6 @@
         "modalSaveButton": "Add Director",
         "description": "List each `Board of Directors’|board-directors` name and address. You need at least 1 and can have up to 10 Directors listed.\n\nBoard of Directors’ names are listed on the Certificate of Formation and will have the ability to file and sign documents."
       },
-      "signers": {
-        "addButtonText": "Add New Signer",
-        "signColumnLabel": "Sign*",
-        "errorInlineFirstSignerName": "Enter a signer.",
-        "overrides": {
-          "limited-liability-partnership": {
-            "description": "Authorized Partner(s) should sign below by adding their full name. You can have up to 10 signers listed."
-          },
-          "foreign-limited-liability-company": {
-            "description": "`Authorized representative(s)|authorized-representative` or `general partner(s)|general-partner` should sign below by adding their full name. You can have up to 10 signers listed."
-          }
-        },
-        "aidText": "By checking this box I confirm that I'm an authorized signer.",
-        "nameLabel": "Signer Full Name",
-        "errorBannerSignerName": "One or more Signer fields are empty.",
-        "errorInlineSignerTitle": "Select a title.",
-        "reviewStepHeader": "Signatures",
-        "placeholder": "No Signers have been added",
-        "label": "Signers",
-        "errorBannerCheckbox": "Sign by clicking the checkbox(s) below.",
-        "deleteTextMobile": "Delete Signer",
-        "errorBannerSignerTitle": "Select the signer titles below.",
-        "errorBannerMinimum": "Enter at least 1 signer's name.",
-        "tableHeader": "Name,Address,Sign*,Actions",
-        "titleLabel": "Title",
-        "description": "Authorized Representative(s) should sign below by adding their full name. You can have up to 10 signers listed.",
-        "errorInlineAdditionalSignerName": "Enter the first and last name of each signer."
-      },
       "addressLine1": {
         "label": "Address Line 1",
         "error": "Enter your business' street name and number."
@@ -156,21 +157,6 @@
       "agentOfficeAddressLine1": {
         "label": "Office Address Line 1",
         "error": "Enter the agent's office street name and number."
-      },
-      "incorporators": {
-        "addButtonText": "Add Signer",
-        "overrides": {
-          "limited-partnership": {
-            "description": "List each General Partners' name and address. You can have up to 10 General Partners listed.\n\nGeneral Partners are listed on the Certificate of Formation and will have the ability to file and sign documents."
-          }
-        },
-        "successSnackbarBody": "A signer has been added successfully.",
-        "modalTitle": "Add New Signer",
-        "reviewStepHeader": "Signer(s)",
-        "placeholder": "No Signers have been added",
-        "label": "Signers",
-        "successSnackbarHeader": "Signer Added",
-        "description": "List each `Incorporators'|incorporator` name and address. You can have up to 10 Incorporators listed.\n\nIncorporators are listed on the Certificate of Formation and will have the ability to file and sign documents."
       },
       "businessName": {
         "alertRestrictedWord": "\"${name}\" contains the restricted word \"${word}\" that cannot be used in the Business Name for online filing. If you would like to use this restricted word, please contact us with your preferred name at [treasury.](https://www.state.nj.us/treasury/revenue/revgencode.shtml)",
@@ -238,12 +224,6 @@
       "makeDistributionTerms": {
         "label": "Partnership Rights - Make distribution terms"
       },
-      "willPracticeLaw": {
-        "label": "Will you practice law?",
-        "radioNoText": "No",
-        "radioYesText": "Yes",
-        "error": "Select 'Yes' or 'No'."
-      },
       "contactPhoneNumber": {
         "label": "Phone Number",
         "labelSecondaryText": "(xxx) xxx-xxxx",
@@ -261,19 +241,6 @@
       "combinedInvestment": {
         "label": "Combined Investment",
         "body": "List the funds and the value of properties and services each of the partners have agreed to contribute."
-      },
-      "members": {
-        "addButtonText": "Add New Member",
-        "addressCheckboxText": "Use business address.",
-        "expandText": "Expand",
-        "successSnackbarBody": "A member has been added successfully.",
-        "modalTitle": "Add New Member",
-        "subheader": "(Complete this section if you are a multi-member LLC)",
-        "placeholder": "No members have been added",
-        "label": "Members",
-        "successSnackbarHeader": "Member Added",
-        "modalSaveButton": "Add Member",
-        "description": "List each LLC's members' name and address. You may list up to 10 members. Members can be individuals or entities and are the owners of the LLC. Members do not own the LLC's property. They may or may not manage the business and affairs."
       },
       "certifiedCopyOfFormationDocument": {
         "cost": "25",
@@ -339,15 +306,17 @@
       "createLimitedPartnerTerms": {
         "label": "Partnership Rights - Assign rights terms"
       },
-<<<<<<< HEAD
       "annualReportNotification": {
         "checkboxText": "I want to be reminded of any Annual Reports Filing(s), so that I never miss an Annual Report deadline."
-=======
-      "getDistributionTerms": {
-        "label": "Partnership Rights - Receive distribution terms"
-      },
-      "makeDistributionTerms": {
-        "label": "Partnership Rights - Make distribution terms"
+      },
+      "businessPurpose": {
+        "label": "Business Purpose",
+        "addButtonText": "Add Business Purpose",
+        "body": "Describe your business' primary activities but refrain from using any `reserved words.|reserved-words` This allows your business to be searchable on the Public Record."
+      },
+      "agentOfficeAddressState": {
+        "label": "State",
+        "error": "Enter a state."
       },
       "incorporators": {
         "label": "Signers",
@@ -362,18 +331,20 @@
             "description": "List each General Partners' name and address. You can have up to 10 General Partners listed.\n\nGeneral Partners are listed on the Certificate of Formation and will have the ability to file and sign documents."
           }
         }
->>>>>>> 160b0949
-      },
-      "businessPurpose": {
-        "label": "Business Purpose",
-        "addButtonText": "Add Business Purpose",
-        "body": "Describe your business' primary activities but refrain from using any `reserved words.|reserved-words` This allows your business to be searchable on the Public Record."
-      },
-<<<<<<< HEAD
-      "agentOfficeAddressState": {
-        "label": "State",
-        "error": "Enter a state."
-=======
+      },
+      "members": {
+        "label": "Members",
+        "subheader": "(Complete this section if you are a multi-member LLC)",
+        "description": "List each LLC's members' name and address. You may list up to 10 members. Members can be individuals or entities and are the owners of the LLC. Members do not own the LLC's property. They may or may not manage the business and affairs.",
+        "expandText": "Expand",
+        "modalTitle": "Add New Member",
+        "successSnackbarHeader": "Member Added",
+        "successSnackbarBody": "A member has been added successfully.",
+        "addButtonText": "Add New Member",
+        "modalSaveButton": "Add Member",
+        "addressCheckboxText": "Use business address.",
+        "placeholder": "No members have been added"
+      },
       "paymentType": {
         "label": "Payment Type",
         "error": "Select a payment method.",
@@ -390,7 +361,6 @@
           "creditCardExtra": "2",
           "ach": "3.50"
         }
->>>>>>> 160b0949
       },
       "provisions": {
         "label": "Additional Provisions/Articles",
@@ -399,8 +369,6 @@
         "addButtonText": "Add Provisions/Articles",
         "addAnotherButtonText": "Add a Provision"
       },
-<<<<<<< HEAD
-=======
       "signers": {
         "label": "Signers",
         "errorBannerSignerTitle": "Select the signer titles below.",
@@ -434,7 +402,6 @@
         "radioYesText": "Yes",
         "error": "Select 'Yes' or 'No'."
       },
->>>>>>> 160b0949
       "withdrawals": {
         "label": "Withdrawals",
         "body": "If a general partner withdraws from the partnership, what are the remaining partners rights to contribute to the business?"
@@ -443,90 +410,6 @@
         "label": "City",
         "error": "Enter a city."
       }
-    },
-    "addressModal": {
-      "name": {
-        "label": "Full Name",
-        "error": "Enter a name."
-      },
-      "addressLine1": {
-        "label": "Address Line 1",
-        "error": "Enter your street name and number."
-      },
-      "addressLine2": {
-        "label": "Address Line 2"
-      },
-      "addressCity": {
-        "label": "City",
-        "error": "Enter a city."
-      },
-      "addressState": {
-        "label": "State",
-        "error": "Enter a state."
-      },
-      "addressZipCode": {
-        "label": "Zip Code",
-        "error": "Enter a Zip Code."
-      }
-    },
-<<<<<<< HEAD
-=======
-    "partnershipRights": {
-      "label": "Partnership Rights",
-      "description": "List the applicable terms",
-      "radioNoText": "No, they do not have the right",
-      "radioYesText": "Yes, they have the right",
-      "reviewStepTermsLabel": "Applicable Terms:"
-    },
-    "registeredAgent": {
-      "label": "Registered Agent",
-      "sectionDescription": "Enter your `Registered Agent's|registered-agent` ID number. If your agent did not give you this number, you can enter their name and address.",
-      "radioButtonNumberText": "Enter Your Registered Agent ID Number",
-      "radioButtonManualText": "Manually Identify Your Registered Agent",
-      "sameAddressCheckbox": "The address is the same as the business location.",
-      "sameContactCheckbox": "The agent information is the same as the account holder."
-    },
-    "sections": {
-      "addressHeader": "Primary Business Address",
-      "addressAddButtonText": "Add Primary Business Address",
-      "businessNameAndStructureHeader": "Business Details",
-      "contactInfoHeader": "Billing Contact Information",
-      "notificationsHeader": "Notifications",
-      "notificationsDescription": "Get free text/email notifications:",
-      "servicesHeader": "Services and Payment",
-      "servicesDescription": "Use the table below to select all the services you’d like to purchase as well as the payment type. The total amount will change based on the payment type selected.",
-      "review": {
-        "nameLabel": "Full Name",
-        "billingContactHeader": "Billing Contact Information"
-      }
-    },
-    "errorBanner": {
-      "genericApiError": "Review the information in the fields below for errors:",
-      "errorOnStep": "Review the information in the fields below for errors or omissions:",
-      "incompleteStepsError": "Check the steps below for missing information or errors:",
-      "apiResubmitText": "After you make the correction, resubmit the form."
-    },
->>>>>>> 160b0949
-    "legalStructure": {
-      "warningModalContinueButton": "Continue",
-      "limited-liability-company": "LLC",
-      "s-corporation": "Domestic Corporation",
-      "label": "Business Structure",
-      "contextualInfo": "business-structure-learn-more",
-      "limited-liability-partnership": "LLP",
-      "limited-partnership": "LP",
-      "warningModalBody": "If you change your proposed business structure in the Navigator profile, you might need to complete a different form. Don't worry, once you update your profile we'll tell you which form you need and where to complete it.",
-      "foreignPrefaceText": "Foreign",
-      "warningModalCancelButton": "Cancel",
-      "c-corporation": "Domestic Corporation",
-      "warningModalHeader": "You Might Need a Different Form"
-    },
-    "partnershipRights": {
-      "label": "Partnership Rights",
-      "description": "List the applicable terms",
-      "radioNoText": "No, they do not have the right",
-      "radioYesText": "Yes, they have the right",
-      "reviewStepTermsLabel": "Applicable Terms:"
     }
   }
 }