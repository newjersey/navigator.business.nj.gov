--- conflicted
+++ resolved
@@ -388,15 +388,10 @@
       "escapeModalReturn": "Continue without saving",
       "successTextHeader": "Business Profile Saved",
       "profileErrorAlert": "Complete ${fieldText} to access your dashboard:",
-      "cannabisLocationAlert": "Check if your local government allows a cannabis license.",
       "certificationDocFileTitle": "Certified Copy of Formation",
-<<<<<<< HEAD
-      "profileTabInfoTitle": "Business Information"
-=======
       "profileTabInfoTitle": "Business Information",
       "noteForBusinessesFormedOutsideNavigator": "Your profile helps us recommend requirements and opportunities unique to your business. It does not submit your information for registration purposes.",
       "cannabisLocationAlert": "Check if your local government allows a cannabis license."
->>>>>>> 2a5e425f
     }
   }
 }