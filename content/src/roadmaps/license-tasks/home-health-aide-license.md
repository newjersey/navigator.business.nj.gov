--- conflicted
+++ resolved
@@ -1,5 +1,4 @@
 ---
-<<<<<<< HEAD
 filename: health-care-services-firm-license
 urlSlug: health-care-reg
 name: Apply for Your Health Care Service Firm Registration, if Applicable
@@ -14,39 +13,22 @@
 divisionPhone: (973) 504-6370
 id: home-health-aide-license
 webflowId: 641370d2139a73fe804e07b5
-=======
-id: "home-health-aide-license"
-webflowId: "641370d2139a73fe804e07b5"
-urlSlug: "home-health-aide-license"
-name: "Apply for an Employment Agency License if Applicable"
-webflowName: "Employment Agency (Home Health Aid)"
-filename: "home-health-aide-license"
-callToActionLink: "https://www.njconsumeraffairs.gov/epservices"
-callToActionText: "Contact the Division of Consumer Affairs"
-issuingAgency: "New Jersey’s Division of Consumer Affairs Employment and Personnel Services"
-licenseCertificationClassification: "LICENSE"
-summaryDescriptionMd: "You may need to apply for an Employment Agency License prior to offering caregiving services. You will need to speak with a New Jersey Employment and Personnel Services representative to determine if this license is necessary."
->>>>>>> 77d560e2
+summaryDescriptionMd: "You need to register as a health care service firm if you are employing individuals to provide health care, personal care, or companion services. This applies to both in-home and facility care."
 ---
-You need to register as a health care service firm if you are employing individuals to provide health care, personal care, or companion services. This applies to both in-home and facility care.
 
-<<<<<<< HEAD
-- - -
+---
 
 ### Application Requirements
 
-*  `Employer Identification Number (EIN)|ein` 
-* Copy of health care practitioner supervisor's registered nursing license
-* Copy of application for employment of all registered nurses
-* Copy of health care practitioner supervisor's  malpractice insurance certificate
-* Insurance certificate 
-* Proof of business net worth
-*  `Registered agent's|registered-agent` contact information (if firm is a corporation or out-of-state corporation)
-* Notarized application submission statement called "Affidavit for Health Care Services Firm"
-* Applicable fees paid
-=======
----
->>>>>>> 77d560e2
+- `Employer Identification Number (EIN)|ein`
+- Copy of health care practitioner supervisor's registered nursing license
+- Copy of application for employment of all registered nurses
+- Copy of health care practitioner supervisor's malpractice insurance certificate
+- Insurance certificate
+- Proof of business net worth
+- `Registered agent's|registered-agent` contact information (if firm is a corporation or out-of-state corporation)
+- Notarized application submission statement called "Affidavit for Health Care Services Firm"
+- Applicable fees paid
 
 > **What if I don't get this license?**
 >
