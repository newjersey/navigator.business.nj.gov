---
notesMd: "1.10.25: updated with SME revisions."
id: supply-cds
<<<<<<< HEAD
filename: supply-cds
displayname: supply-cds
urlSlug: supply-cds
name: Apply for Your Manufacturer or Wholesaler/Distributor Controlled Dangerous
  Substances Registration
webflowName: "All Other Businesses: Manufacturer or Wholesaler/Distributor
  Controlled Dangerous Substances Registration"
=======
webflowId: 6721493f43b6800b762e24ab
urlSlug: supply-cds
name: Apply for Your Manufacturer or Wholesale Distributor’s Controlled Dangerous Substances Registration
displayname: supply-cds
webflowName: "All Other Businesses: Manufacturer or Wholesale Distributor Controlled Dangerous Substances Registration"
agencyId: nj-consumer-affairs
agencyAdditionalContext: New Jersey Drug Control Unit
industryId: generic
licenseCertificationClassification: undefined
>>>>>>> 85235cd3
summaryDescriptionMd: >-
  You need a Controlled Dangerous Substances (CDS) registration if you
  manufacture, repackage, label, or buy and sell any products containing CDS.
  Follow these steps to apply:


  1. Email the NJ Drug Control Unit (DCU) at [cds@dca.njoag.gov](mailto:CDS@dca.njoag.gov) to request the CDS registration application for Manufacturers or Wholesalers/Distributors.

  2. After your completed application has been emailed to the DCU, they will email you an invoice to pay your fees online.

  3. Be sure to register with the [U.S. Drug Enforcement Administration (DEA)](https://www.deadiversion.usdoj.gov/online_forms_apps.html) to validate your CDS registration. You will need your CDS number for this process. Email a copy of your DEA registration to the DCU within 60 days.
industryId: generic
licenseCertificationClassification: undefined
agencyId: nj-consumer-affairs
agencyAdditionalContext: New Jersey Drug Control Unit
webflowId: 6721493f43b6800b762e24ab
---
## Application Requirements

### Business and Facility Information

* New Jersey business address where the CDS will be handled, stored, manufactured, or distributed from (must match your DEA registration address)
* Copies of current DEA or New Jersey CDS registrations, if applicable
* Copies of issued stock certificates (front and back) and the next blank certificate (for manufacturers only)
* Copy of the `Certificate of Formation|certificate-formation` 
* Copy of the `Certificate of Trade Name|alt-name-trade-name` if a sole proprietorship or partnership (not a corporation)
* Copy of New Jersey Sales and Use Tax Certificate (or your application)
* Copy of your lease if the facility or registered area is leased
* Copy of your mortgage or deed if the facility or registered area is owned by the applicant or business
* Copy of current Department of Health Drug and Medical Device certificate of registration
*  `Zoning Certification|zoning` completed by your local zoning officer (included in application)
* Notarized Memorandum of Agreement (included in application)
* Notarized CDS Statement (included in application)
* Applicable fees paid

### Employee and Operational Information

*  `Registered agent|registered-agent` information, including address and phone number, or the name and address of the New Jersey resident responsible for receiving and handling legal paperwork
* Name, address, and telephone number of the person who has administrative or managerial responsibility for the registered location
* Name and resume of the CDS manager or responsible person in charge of the CDS operation at your facility
* List of people (name, address, date of birth, social security number, and title) at your facility that will have access to the CDS
* Any professional or work licenses the applicant has from New Jersey or any other state
* List of corporate officers and their titles
* A written summary of the business’s history and how it handles making and distributing the CDS
* List or brochure of the products offered

### Safety and Security Information

* Criminal History Record Information (CHRI) Part 1 for each person with access to the CDS and applicable fees paid (to be completed online and at the same time as the CDS registration; link in application)
* CHRI Part 2, including employee names, dates of birth, and email addresses (to be completed right after Part 1 and submitted with your CDS application; form included in application)
* A map or layout of the facility and nearby areas, showing where the CDS safe, steel cabinet, or vault is located
* Manufacturer details about the safe, steel cabinet, or vault used to store CDS
* Photos of the safe, steel cabinet, or vault used to store CDS, including the area around it
* List of CDS, by schedule, that the business uses or plans to make or distribute
* A written plan of how the CDS will be used
* List or brochure of the products offered
* List of current CDS suppliers and customers, including addresses
* CDS customer verification protocol (how you check and confirm that your customers are allowed to buy CDS)
* A description of the CDS security and accountability measures in place for inventory control and to prevent loss or theft of the CDS

:::callout{ showHeader="true" headerText="What if I don't complete this registration?" showIcon="false" calloutType="warning" }

You cannot handle, store, manufacture, or distribute CDS or products containing CDS.

:::

:::callout{ showHeader="true" headerText="" showIcon="false" calloutType="conditional" }

A CDS registration certificate sent to your mailing address.

:::<|MERGE_RESOLUTION|>--- conflicted
+++ resolved
@@ -1,25 +1,12 @@
 ---
 notesMd: "1.10.25: updated with SME revisions."
 id: supply-cds
-<<<<<<< HEAD
-filename: supply-cds
 displayname: supply-cds
 urlSlug: supply-cds
 name: Apply for Your Manufacturer or Wholesaler/Distributor Controlled Dangerous
   Substances Registration
 webflowName: "All Other Businesses: Manufacturer or Wholesaler/Distributor
   Controlled Dangerous Substances Registration"
-=======
-webflowId: 6721493f43b6800b762e24ab
-urlSlug: supply-cds
-name: Apply for Your Manufacturer or Wholesale Distributor’s Controlled Dangerous Substances Registration
-displayname: supply-cds
-webflowName: "All Other Businesses: Manufacturer or Wholesale Distributor Controlled Dangerous Substances Registration"
-agencyId: nj-consumer-affairs
-agencyAdditionalContext: New Jersey Drug Control Unit
-industryId: generic
-licenseCertificationClassification: undefined
->>>>>>> 85235cd3
 summaryDescriptionMd: >-
   You need a Controlled Dangerous Substances (CDS) registration if you
   manufacture, repackage, label, or buy and sell any products containing CDS.
@@ -37,48 +24,49 @@
 agencyAdditionalContext: New Jersey Drug Control Unit
 webflowId: 6721493f43b6800b762e24ab
 ---
+
 ## Application Requirements
 
 ### Business and Facility Information
 
-* New Jersey business address where the CDS will be handled, stored, manufactured, or distributed from (must match your DEA registration address)
-* Copies of current DEA or New Jersey CDS registrations, if applicable
-* Copies of issued stock certificates (front and back) and the next blank certificate (for manufacturers only)
-* Copy of the `Certificate of Formation|certificate-formation` 
-* Copy of the `Certificate of Trade Name|alt-name-trade-name` if a sole proprietorship or partnership (not a corporation)
-* Copy of New Jersey Sales and Use Tax Certificate (or your application)
-* Copy of your lease if the facility or registered area is leased
-* Copy of your mortgage or deed if the facility or registered area is owned by the applicant or business
-* Copy of current Department of Health Drug and Medical Device certificate of registration
-*  `Zoning Certification|zoning` completed by your local zoning officer (included in application)
-* Notarized Memorandum of Agreement (included in application)
-* Notarized CDS Statement (included in application)
-* Applicable fees paid
+- New Jersey business address where the CDS will be handled, stored, manufactured, or distributed from (must match your DEA registration address)
+- Copies of current DEA or New Jersey CDS registrations, if applicable
+- Copies of issued stock certificates (front and back) and the next blank certificate (for manufacturers only)
+- Copy of the `Certificate of Formation|certificate-formation`
+- Copy of the `Certificate of Trade Name|alt-name-trade-name` if a sole proprietorship or partnership (not a corporation)
+- Copy of New Jersey Sales and Use Tax Certificate (or your application)
+- Copy of your lease if the facility or registered area is leased
+- Copy of your mortgage or deed if the facility or registered area is owned by the applicant or business
+- Copy of current Department of Health Drug and Medical Device certificate of registration
+- `Zoning Certification|zoning` completed by your local zoning officer (included in application)
+- Notarized Memorandum of Agreement (included in application)
+- Notarized CDS Statement (included in application)
+- Applicable fees paid
 
 ### Employee and Operational Information
 
-*  `Registered agent|registered-agent` information, including address and phone number, or the name and address of the New Jersey resident responsible for receiving and handling legal paperwork
-* Name, address, and telephone number of the person who has administrative or managerial responsibility for the registered location
-* Name and resume of the CDS manager or responsible person in charge of the CDS operation at your facility
-* List of people (name, address, date of birth, social security number, and title) at your facility that will have access to the CDS
-* Any professional or work licenses the applicant has from New Jersey or any other state
-* List of corporate officers and their titles
-* A written summary of the business’s history and how it handles making and distributing the CDS
-* List or brochure of the products offered
+- `Registered agent|registered-agent` information, including address and phone number, or the name and address of the New Jersey resident responsible for receiving and handling legal paperwork
+- Name, address, and telephone number of the person who has administrative or managerial responsibility for the registered location
+- Name and resume of the CDS manager or responsible person in charge of the CDS operation at your facility
+- List of people (name, address, date of birth, social security number, and title) at your facility that will have access to the CDS
+- Any professional or work licenses the applicant has from New Jersey or any other state
+- List of corporate officers and their titles
+- A written summary of the business’s history and how it handles making and distributing the CDS
+- List or brochure of the products offered
 
 ### Safety and Security Information
 
-* Criminal History Record Information (CHRI) Part 1 for each person with access to the CDS and applicable fees paid (to be completed online and at the same time as the CDS registration; link in application)
-* CHRI Part 2, including employee names, dates of birth, and email addresses (to be completed right after Part 1 and submitted with your CDS application; form included in application)
-* A map or layout of the facility and nearby areas, showing where the CDS safe, steel cabinet, or vault is located
-* Manufacturer details about the safe, steel cabinet, or vault used to store CDS
-* Photos of the safe, steel cabinet, or vault used to store CDS, including the area around it
-* List of CDS, by schedule, that the business uses or plans to make or distribute
-* A written plan of how the CDS will be used
-* List or brochure of the products offered
-* List of current CDS suppliers and customers, including addresses
-* CDS customer verification protocol (how you check and confirm that your customers are allowed to buy CDS)
-* A description of the CDS security and accountability measures in place for inventory control and to prevent loss or theft of the CDS
+- Criminal History Record Information (CHRI) Part 1 for each person with access to the CDS and applicable fees paid (to be completed online and at the same time as the CDS registration; link in application)
+- CHRI Part 2, including employee names, dates of birth, and email addresses (to be completed right after Part 1 and submitted with your CDS application; form included in application)
+- A map or layout of the facility and nearby areas, showing where the CDS safe, steel cabinet, or vault is located
+- Manufacturer details about the safe, steel cabinet, or vault used to store CDS
+- Photos of the safe, steel cabinet, or vault used to store CDS, including the area around it
+- List of CDS, by schedule, that the business uses or plans to make or distribute
+- A written plan of how the CDS will be used
+- List or brochure of the products offered
+- List of current CDS suppliers and customers, including addresses
+- CDS customer verification protocol (how you check and confirm that your customers are allowed to buy CDS)
+- A description of the CDS security and accountability measures in place for inventory control and to prevent loss or theft of the CDS
 
 :::callout{ showHeader="true" headerText="What if I don't complete this registration?" showIcon="false" calloutType="warning" }
 
