--- conflicted
+++ resolved
@@ -1,18 +1,10 @@
 ---
 notesMd: "1.10.25: updated with SME revisions."
 id: dog-trainer-cds
-filename: dog-trainer-cds
 displayname: dog-trainer-cds
 urlSlug: dog-trainer-cds
 name: Apply for Your Dog Trainer Controlled Dangerous Substances Registration
 webflowName: "Pet Care: Dog Trainer Controlled Dangerous Substances Registration"
-<<<<<<< HEAD
-=======
-agencyId: nj-consumer-affairs
-agencyAdditionalContext: New Jersey Drug Control Unit
-industryId: petcare
-licenseCertificationClassification: undefined
->>>>>>> 85235cd3
 summaryDescriptionMd: >-
   You need a Controlled Dangerous Substances (CDS) registration if you use CDS
   to train dogs in narcotics detection. Follow these steps to apply:
@@ -20,7 +12,7 @@
 
   1. Email the NJ Drug Control Unit (DCU) at [cds@dca.njoag.gov](mailto:CDS@dca.njoag.gov) to request the Dog Trainer CDS Registration application.
 
-  2. After your completed application has been emailed to the DCU, they will email you an invoice to pay the fee online (if applicable). 
+  2. After your completed application has been emailed to the DCU, they will email you an invoice to pay the fee online (if applicable).
 
   3. Be sure to register with the [U.S. Drug Enforcement Administration (DEA)](https://www.deadiversion.usdoj.gov/online_forms_apps.html) to validate your CDS registration. Email a copy of your DEA registration to the DCU within 60 days.
 industryId: petcare
@@ -29,27 +21,28 @@
 agencyAdditionalContext: New Jersey Drug Control Unit
 webflowId: 67100850618dd6edbee87473
 ---
+
 ## Application Requirements
 
 ### Business Information
 
-* New Jersey business address where the CDS will be stored or handled (must match your DEA registration address)
-* DEA registration number(s), if applicable
-* Name, address, and telephone number of the person who has administrative or managerial responsibility for the registered location
-*  `Registered agent|registered-agent` information, including address and phone number, or the name and address of the New Jersey resident responsible for receiving and handling legal paperwork
-* The name and title of all officers
-* A copy of your business papers, such as your `Business Registration Certificate|business-reg-certificate` 
-* Proof of liability insurance for your facility
-* Notarized Memorandum of Agreement (included in application)
-* Applicable fees paid, once the DCU has sent an invoice
+- New Jersey business address where the CDS will be stored or handled (must match your DEA registration address)
+- DEA registration number(s), if applicable
+- Name, address, and telephone number of the person who has administrative or managerial responsibility for the registered location
+- `Registered agent|registered-agent` information, including address and phone number, or the name and address of the New Jersey resident responsible for receiving and handling legal paperwork
+- The name and title of all officers
+- A copy of your business papers, such as your `Business Registration Certificate|business-reg-certificate`
+- Proof of liability insurance for your facility
+- Notarized Memorandum of Agreement (included in application)
+- Applicable fees paid, once the DCU has sent an invoice
 
 ### Safety and Security
 
-* Schedule of the CDS
-* Criminal History Record Information (CHRI) Part 1 for each person with access to the CDS and applicable fees paid (to be completed online and at the same time as the CDS registration, link in application. Not applicable for law enforcement officers)
-* CHRI Part 2, including employee names, dates of birth, and email addresses (to be completed right after Part 1 and submitted with your CDS application, form included in application. Not applicable for law enforcement officers)
-* The name and title of everyone who will have access to the CDS (not applicable for law enforcement officers)
-* Security measures in place to prevent loss or theft of the CDS (not applicable for law enforcement officers)
+- Schedule of the CDS
+- Criminal History Record Information (CHRI) Part 1 for each person with access to the CDS and applicable fees paid (to be completed online and at the same time as the CDS registration, link in application. Not applicable for law enforcement officers)
+- CHRI Part 2, including employee names, dates of birth, and email addresses (to be completed right after Part 1 and submitted with your CDS application, form included in application. Not applicable for law enforcement officers)
+- The name and title of everyone who will have access to the CDS (not applicable for law enforcement officers)
+- Security measures in place to prevent loss or theft of the CDS (not applicable for law enforcement officers)
 
 :::callout{ showHeader="true" headerText="What if I don't complete this registration?" showIcon="false" calloutType="warning" }
 
