--- conflicted
+++ resolved
@@ -5,13 +5,9 @@
 summaryDescriptionMd: |
   You need a license to open an auto-body repair business.
 formName: BLC-25
-<<<<<<< HEAD
-industryId: auto-body-repair
-callToActionText: Apply for My Auto-Body Repair License
-=======
 industryId:
   - auto-body-repair
->>>>>>> bc2712f8
+callToActionText: Apply for My Auto-Body Repair License
 callToActionLink: https://www.state.nj.us/mvcbiz/BusinessServices/AutoBodyRepair.htm
 webflowIndustry: Auto Body
 agencyId: nj-motor-vehicle
