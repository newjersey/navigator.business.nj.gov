--- conflicted
+++ resolved
@@ -1,25 +1,12 @@
 ---
 notesMd: "1.10.25: updated with SME revision"
 id: lab-research-cds
-<<<<<<< HEAD
-filename: lab-research-cds
 displayname: lab-research-cds
 urlSlug: lab-research-cds
 name: Apply for Your Analytical Lab or Researcher’s Controlled Dangerous
   Substances Registration
 webflowName: "All Other Businesses: Analytical Lab or Researcher Controlled
   Dangerous Substances Registration"
-=======
-webflowId: 6721493e43b6800b762e2452
-urlSlug: lab-research-cds
-name: Apply for Your Analytical Lab or Researcher’s Controlled Dangerous Substances Registration
-displayname: lab-research-cds
-webflowName: "All Other Businesses: Analytical Lab or Researcher Controlled Dangerous Substances Registration"
-agencyId: nj-consumer-affairs
-agencyAdditionalContext: New Jersey Drug Control Unit
-industryId: generic
-licenseCertificationClassification: undefined
->>>>>>> 85235cd3
 summaryDescriptionMd: >-
   You need a Controlled Dangerous Substances (CDS) registration if you, your
   business, or your facility handle, store, or use CDS for research purposes or
@@ -37,44 +24,45 @@
 agencyAdditionalContext: New Jersey Drug Control Unit
 webflowId: 6721493e43b6800b762e2452
 ---
+
 ## Application Requirements
 
 ### Business and Facility Information
 
-* New Jersey business address where Controlled Dangerous Substances (CDS) will be handled, stored, researched, or tested (must match your DEA registration address)
-* Facility address where research or testing will take place (actual location)
-* Copies of current DEA or New Jersey CDS registrations, if applicable
-* Copy of the `Certificate of Formation|certificate-formation` 
-* Copy of the `Certificate of Trade Name,|alt-name-trade-name` if a sole proprietorship or partnership (not a corporation)
-* Copy of New Jersey Sales and Use Tax Certificate (or proof of application)
-* Copy of your lease, if the facility or registered area is leased
-* Copy of your mortgage or deed, if the facility or registered area is owned by the applicant or business
-*  `Zoning Certification,|zoning` completed by your local zoning officer (included in application)
-* Notarized Memorandum of Agreement (included in application)
-* Notarized CDS Statement (included in application)
-* Proof of liability insurance for the facility
-* Applicable fees paid (invoices sent by NJ DCU)
+- New Jersey business address where Controlled Dangerous Substances (CDS) will be handled, stored, researched, or tested (must match your DEA registration address)
+- Facility address where research or testing will take place (actual location)
+- Copies of current DEA or New Jersey CDS registrations, if applicable
+- Copy of the `Certificate of Formation|certificate-formation`
+- Copy of the `Certificate of Trade Name,|alt-name-trade-name` if a sole proprietorship or partnership (not a corporation)
+- Copy of New Jersey Sales and Use Tax Certificate (or proof of application)
+- Copy of your lease, if the facility or registered area is leased
+- Copy of your mortgage or deed, if the facility or registered area is owned by the applicant or business
+- `Zoning Certification,|zoning` completed by your local zoning officer (included in application)
+- Notarized Memorandum of Agreement (included in application)
+- Notarized CDS Statement (included in application)
+- Proof of liability insurance for the facility
+- Applicable fees paid (invoices sent by NJ DCU)
 
 ### Employee and Research or Testing Information
 
-*  `Registered agent|registered-agent` information, including address and phone number, or the name and address of the New Jersey resident responsible for receiving and handling legal paperwork
-* Name, address, and telephone number of the person with administrative or managerial responsibility for the registered location
-* List of corporate officers, including names and titles
-* Name and resume of the CDS manager or responsible person in charge of the CDS operation at your facility
-* List of people (name, address, date of birth, social security number, and title) at your facility who will have access to the CDS
-* A list of all CDS, by schedule, used or planned for use at the facility
-* A description of the research to be conducted, *or* a copy of the Food and Drug Administration (FDA) approved research protocol (for schedule I researchers only)
-* A summary or copy of the research plan, detailing how the CDS will be used (for researchers only)
-* Details of qualifications, including the researcher’s qualifications or the credentials of those overseeing the testing  (for researchers only)
-* Any professional or work licenses the applicant has from New Jersey or any other state
+- `Registered agent|registered-agent` information, including address and phone number, or the name and address of the New Jersey resident responsible for receiving and handling legal paperwork
+- Name, address, and telephone number of the person with administrative or managerial responsibility for the registered location
+- List of corporate officers, including names and titles
+- Name and resume of the CDS manager or responsible person in charge of the CDS operation at your facility
+- List of people (name, address, date of birth, social security number, and title) at your facility who will have access to the CDS
+- A list of all CDS, by schedule, used or planned for use at the facility
+- A description of the research to be conducted, _or_ a copy of the Food and Drug Administration (FDA) approved research protocol (for schedule I researchers only)
+- A summary or copy of the research plan, detailing how the CDS will be used (for researchers only)
+- Details of qualifications, including the researcher’s qualifications or the credentials of those overseeing the testing  (for researchers only)
+- Any professional or work licenses the applicant has from New Jersey or any other state
 
 ### Safety and Security Information
 
-* Criminal History Record Information (CHRI) Part 1 for each person with access to the CDS and applicable fees paid (to be completed online and at the same time as the CDS registration; link in application)
-* CHRI Part 2, including employee names, dates of birth, and email addresses (to be completed right after Part 1 and submitted with your CDS application; form included in application)
-* A map or layout of the facility and nearby areas, showing where the safe, steel cabinet, or vault is located
-* Specifications from the manufacturer for the CDS safe, steel cabinet, or vault
-* A description of the CDS security and accountability measures in place (or planned) for inventory control and to prevent loss or theft of the CDS
+- Criminal History Record Information (CHRI) Part 1 for each person with access to the CDS and applicable fees paid (to be completed online and at the same time as the CDS registration; link in application)
+- CHRI Part 2, including employee names, dates of birth, and email addresses (to be completed right after Part 1 and submitted with your CDS application; form included in application)
+- A map or layout of the facility and nearby areas, showing where the safe, steel cabinet, or vault is located
+- Specifications from the manufacturer for the CDS safe, steel cabinet, or vault
+- A description of the CDS security and accountability measures in place (or planned) for inventory control and to prevent loss or theft of the CDS
 
 :::callout{ showHeader="true" headerText="What if I don't complete this registration?" showIcon="false" calloutType="warning" }
 
