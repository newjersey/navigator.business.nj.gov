{
  "nonEssentialQuestionsArray": [
    {
      "id": "ticket-broker-resell",
      "questionText": "Do you plan to resell admission tickets to places of entertainment and charge more than the original price?",
      "addOn": "ticket-broker-reseller"
    },
    {
      "id": "multiple-dwelling-register",
      "questionText": "Do you plan to own a multiple dwelling, such as an apartment or condominium complex?",
      "addOn": "multiple-dwelling-registration"
    },
    {
      "id": "hotel-register",
      "questionText": "Do you plan to own a hotel, motel, or guesthouse with 10 rooms or more?",
      "addOn": "lodging-hotel-registration"
    },
    {
      "id": "carnival-ride-permitting",
      "questionText": "Do you plan to own and/or operate a carnival or amusement ride?",
      "addOn": "entertainment-carnival-ride-permit"
    },
    {
      "id": "carnival-fire-licenses",
      "questionText": "Do you plan to own and/or operate a traveling carnival or circus?",
      "addOn": "entertainment-carnival-fire-licenses"
    },
    {
      "id": "hotel-food",
      "questionText": "Do you plan to serve food?",
      "addOn": "lodging-food"
    },
    {
      "id": "hotel-liquor",
      "questionText": "Do you plan to serve liquor, including beer or wine?",
      "addOn": "lodging-liquor"
    },
    {
      "addOn": "weights-measures-add",
      "id": "weights-measures",
      "questionText": "Do you plan to use a weighing or measuring device, such as a scale or meter, for your business?"
    },
    {
      "questionText": "Are you a dentist?",
      "addOn": "healthcare-dentist",
      "id": "dentist"
    },
    {
      "id": "special-permit-dentistry",
      "questionText": "Do you specialize in any area of dentistry, such as orthodontics or oral surgery?",
      "addOn": "healthcare-dental-specialty"
    },
    {
      "id": "dental-hygienist",
      "questionText": "Are you a dental hygienist?",
      "addOn": "healthcare-dental-hygienist"
    },
    {
      "id": "freestanding-residential-health-care-license",
      "questionText": "Do you plan to own and/or operate a `free-standing residential health care facility?|residential-health-care-facility`",
      "addOn": "healthcare-freestanding-facility-license"
    },
    {
      "id": "rooming-boarding-house-owner",
      "questionText": "Do you plan to own and/or operate a rooming or boarding house?",
      "addOn": "lodging-rooming-boarding-house"
    },
    {
      "addOn": "entertainment-agency-registration",
      "id": "entertainment-agency-register",
      "questionText": "Do you plan to provide entertainment booking services in New Jersey?"
    },
    {
      "questionText": "Do you plan to offer electrologist/electrolysis services?",
      "addOn": "cosmetology-electrologist-license",
      "id": "electrologist"
    },
    {
      "id": "petcare-cds-shelter",
      "questionText": "Do you plan to store sodium pentobarbital for animal euthanasia?",
      "addOn": "petcare-shelter"
    },
    {
      "id": "petcare-cds-trainer",
      "questionText": "Do you plan to train dogs to detect illegal substances?",
      "addOn": "petcare-trainer"
    },
    {
      "id": "cds-lab-research ",
      "questionText": "Do you plan to test or research Controlled Dangerous Substances (CDS)?",
      "addOn": "other-lab-research"
    },
    {
      "questionText": "Do you plan to make, buy, or sell products that contain Controlled Dangerous Substances (CDS)?",
      "addOn": "other-cds-supply",
      "id": "cds-supply"
    },
    {
      "questionText": "Do you plan to sell cigarettes, have a cigarette vending machine, or be a cigarette manufacturer sales representative?",
      "id": "cigarette-manufacture-sell",
      "addOn": "cigarettes-add"
    },
    {
      "addOn": "planner",
      "id": "planning-services",
      "questionText": "Do you plan to offer professional planning services?"
    },
    {
      "addOn": "healthcare-xray-reg",
      "id": "healthcare-xray-regis",
      "questionText": "Do you plan to be using x-ray machines?"
    },
    {
      "questionText": "Are you an optometrist?",
      "id": "healthcare-optometrist ",
      "addOn": "healthcare-tpa"
    },
    {
      "questionText": "Do you plan to deliver packages by air (for example, by airplane or helicopter)?",
      "id": "courier-CRTK-survey",
      "addOn": "community-rtk-survey"
    },
    {
      "questionText": "Do you plan to fall under [one of these industries](https://www.nj.gov/dep/enforcement/opppc/reports/rtknaics.pdf)?",
      "id": "other-businesses-CRTK-survey",
      "addOn": "community-rtk-survey"
    },
    {
      "questionText": "Do you plan to sell lawn and garden supplies, flowers, or florists’ supplies?",
      "id": "lawn-businesses-CRTK-survey",
      "addOn": "community-rtk-survey"
    },
    {
      "questionText": "Do you plan to do management consulting services (not including manufacturing management, physical distribution, and site location consulting)?",
      "id": "logistics-CRTK-survey",
      "addOn": "community-rtk-survey"
    },
    {
      "id": "pest-pesticide-dealer-licensing",
      "questionText": "Do you plan to sell pesticides?",
      "addOn": "pest-pesticide-dealer-license"
    },
    {
      "id": "retail-pesticide-dealer-licensing",
      "questionText": "Do you plan to sell pesticides?",
      "addOn": "retail-pesticide-dealer-license"
    },
    {
      "id": "pesticides-applicator-licensing",
      "questionText": "Do you plan to use pesticides or offer pesticide application services?",
      "addOn": "multi-pest-applicator-license"
    },
    {
      "id": "crematory",
      "questionText": "Will you be constructing and/or operating a crematory?",
      "addOn": "crematory-application-funeral"
    },
    {
      "questionText": "Will your business or facility use a boiler with a significant heating capacity?",
      "id": "inspect-boiler",
      "addOn": "boiler"
    },
    {
      "id": "regulated-medical-waste-question",
      "questionText": "Will your business have `Regulated Medical Waste (RMW)|regulated-medical-waste` ?",
      "addOn": "regulated-medical-waste-generator-registration"
    },
    {
      "id": "business-vehicle-irp",
      "questionText": "Will you operate vehicles over 26,000 pounds, or that have 3 or more axles, in 2 or more states or Canadian provinces?",
      "addOn": "vehicle-irp"
    },
    {
      "id": "inspect-pv",
      "questionText": "Will your business or facility use a large pressure vessel (a vessel without a \"UM\" stamp)?",
      "addOn": "pv-certificate"
    },
    {
      "id": "inspect-fridge",
      "questionText": "Will your business or facility use a large refrigerator or cooling system?",
      "addOn": "refrigeration-certificate"
    },
    {
      "id": "bus-initial-inspection",
      "addOn": "transportation-initial-inspection",
      "questionText": "Will your business use commercial vehicles, such as school or shuttle buses, to transport passengers?"
    },
    {
      "id": "insurance-producer",
      "questionText": "Will you sell, solicit, or negotiate insurance products?",
      "addOn": "produce-insurance"
    },
    {
      "id": "sell-milk-question",
      "questionText": "Will you sell milk or other milk products, such as yogurt or cream?",
      "addOn": "sell-milk"
    },
    {
      "id": "resale-tax-cert",
      "questionText": "Will you buy products for resale, or will you sell products to resellers?",
      "addOn": "resale-certificate"
    },
    {
      "addOn": "vehicle-cpcn",
      "questionText": "“Will your business provide intrastate transportation of passengers to and from **casinos in Atlantic city,** or **in exchange for compensation** from passengers or groups?”",
      "id": "mvc-cpcn"
    },
    {
<<<<<<< HEAD
      "id": "well-driller",
      "questionText": "Do you plan to install, repair, or modify wells for your customer’s business?\n",
      "addOn": "construction-well-driller-license"
=======
      "id": "demo-only",
      "questionText": "You are a demo industry user. This is an example non-essential question that is being used to add an Anytime Action. Answering \"yes\" will add the Anytime Action \"Demo Anytime Action\".",
      "addOn": "",
      "anytimeActions": ["demo-only"]
>>>>>>> ec91b72c
    }
  ]
}<|MERGE_RESOLUTION|>--- conflicted
+++ resolved
@@ -206,16 +206,15 @@
       "id": "mvc-cpcn"
     },
     {
-<<<<<<< HEAD
-      "id": "well-driller",
-      "questionText": "Do you plan to install, repair, or modify wells for your customer’s business?\n",
-      "addOn": "construction-well-driller-license"
-=======
       "id": "demo-only",
       "questionText": "You are a demo industry user. This is an example non-essential question that is being used to add an Anytime Action. Answering \"yes\" will add the Anytime Action \"Demo Anytime Action\".",
       "addOn": "",
       "anytimeActions": ["demo-only"]
->>>>>>> ec91b72c
+    },
+    {
+      "id": "well-driller",
+      "questionText": "Do you plan to install, repair, or modify wells for your customer’s business?\n",
+      "addOn": "construction-well-driller-license"
     }
   ]
 }