--- conflicted
+++ resolved
@@ -3,12 +3,7 @@
   "canBeHomeBased": true,
   "defaultSectorId": "other-services",
   "canBeReseller": false,
-<<<<<<< HEAD
-=======
-  "isProvidesStaffingServicesApplicable": false,
-  "isCertifiedInteriorDesignerApplicable": false,
   "isRealEstateAppraisalManagementApplicable": false,
->>>>>>> 4f0a1e55
   "isCpaRequiredApplicable": false,
   "canHavePermanentLocation": true,
   "roadmapSteps": [
