---
urlSlug: register-for-taxes
filename: register-for-taxes-foreign
name: Register for Tax and/or Employer Purposes
id: register-for-taxes
callToActionLink: https://www.njportal.com/DOR/BusinessRegistration/
callToActionText: Register My Business for State Taxes
required: true
issuingAgency: New Jersey Division of Revenue and Enterprise Services
formName: NJ-Reg
---

Out-of-state businesses doing business in New Jersey must register for State taxes.

You are seeing this task because your business either has a `nexus|nexus-business` in New Jersey, `remote workers|remote-worker` in New Jersey, or is a `remote seller|remote-seller` in New Jersey.

---

### Application Requirements

<<<<<<< HEAD
*  `Entity ID|entity-id` (NOT REQUIRED for remote sellers, remote workers, sole proprietors or general partners)
*  [NAICS code](/tasks/determine-naics-code) ${naicsCode}
*  `EIN|ein` 
* Estimated start date
* Description of your business activity
* Estimated number of employees (if applicable)
* Anticipated first payroll withholding date for employees (if applicable)
* Information on if and when you expect to report and collect sales tax
* Owner information
* Mailing Address
* Business Addresses
* Other taxes you may collect (i.e. motor fuels and cigarette/tobacco taxes), a list will be provided
=======
- `Entity ID|entity-id` (not required for general partnership or sole proprietorship)
- [NAICS code](/tasks/determine-naics-code) ${naicsCode}
- `EIN|ein`
- Estimated start date
- Description of your business activity
- Estimated number of employees (if applicable)
- Anticipated first payroll withholding date for employees (if applicable)
- Information on if and when you expect to report and collect sales tax
- Owner information
- Mailing Address
- Business Addresses
- Other taxes you may collect (i.e. motor fuels and cigarette/tobacco taxes), a list will be provided
>>>>>>> 3d775b47

> **Once completed, you will have:**
>
> - `Business Registration Certificate (BRC)|business-reg-certificate`
> - `NJ Tax ID|tax-id`
> - `Business Tax PIN|tax-pin`
> - Authorization to Collect Sales Tax Certificate (if applicable)<|MERGE_RESOLUTION|>--- conflicted
+++ resolved
@@ -18,21 +18,7 @@
 
 ### Application Requirements
 
-<<<<<<< HEAD
-*  `Entity ID|entity-id` (NOT REQUIRED for remote sellers, remote workers, sole proprietors or general partners)
-*  [NAICS code](/tasks/determine-naics-code) ${naicsCode}
-*  `EIN|ein` 
-* Estimated start date
-* Description of your business activity
-* Estimated number of employees (if applicable)
-* Anticipated first payroll withholding date for employees (if applicable)
-* Information on if and when you expect to report and collect sales tax
-* Owner information
-* Mailing Address
-* Business Addresses
-* Other taxes you may collect (i.e. motor fuels and cigarette/tobacco taxes), a list will be provided
-=======
-- `Entity ID|entity-id` (not required for general partnership or sole proprietorship)
+- `Entity ID|entity-id` (NOT REQUIRED for remote sellers, remote workers, sole proprietors or general partners)
 - [NAICS code](/tasks/determine-naics-code) ${naicsCode}
 - `EIN|ein`
 - Estimated start date
@@ -44,7 +30,6 @@
 - Mailing Address
 - Business Addresses
 - Other taxes you may collect (i.e. motor fuels and cigarette/tobacco taxes), a list will be provided
->>>>>>> 3d775b47
 
 > **Once completed, you will have:**
 >
