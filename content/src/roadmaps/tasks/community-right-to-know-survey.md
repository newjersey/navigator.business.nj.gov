---
summaryDescriptionMd: >-
  If your business falls under an [industry in this
<<<<<<< HEAD
  list](https://www.nj.gov/dep/enforcement/opppc/crtk/rtknaics.pdf), you need to
  complete the Community Right to Know (CRTK) survey or apply for an exemption. 
=======
  list](https://www.nj.gov/dep/enforcement/opppc/reports/rtknaics.pdf), you need
  to complete the Community Right to Know (CRTK) survey or apply for an
  exemption.
>>>>>>> 922be8a8

  Businesses report certain chemicals they have on-site, known as `Environmental Hazardous Substances (EHS)|environmental-hazardous-substances`, to the CRTK program. CRTK uses this information to help New Jersey businesses and communities stay safe.
urlSlug: community-right-to-know-survey
displayname: community-right-to-know-survey
name: Complete the Community Right to Know Survey
id: community-right-to-know-survey
callToActionLink: https://www.nj.gov/dep/enforcement/opppc/crtk/crtkguidance.pdf?form
callToActionText: "Complete the CRTK Survey or Exemption "
industryId: ""
agencyId: njdep
---

## Survey and Exemption Requirements

Complete the survey by March 1 each year if your facility had any EHS above a specific threshold at any time during the previous calendar year. You must complete a survey for each location where your business operates.

Complete an exemption form if any of the following are true:

- Your building is an administrative site only
- Your building has no EHS
- Your building has EHS below the threshold
- Your building has no staff on-site

Note: If you complete an exemption form and CRTK says your business is exempt, you do not need to complete an exemption form every year.

:::largeCallout{ showHeader="true" headerText="What if I don't complete this task?" calloutType="warning" amountIconText="" filingTypeIconText="" frequencyIconText="" phoneIconText="" emailIconText="" }

If you don’t complete the survey or request an exemption by the deadline, you may receive significant fines and penalties.

:::

:::largeCallout{ showHeader="true" headerText="" calloutType="conditional" amountIconText="" filingTypeIconText="" frequencyIconText="" phoneIconText="" emailIconText="" }

A completed CRTK survey or an exemption.

:::<|MERGE_RESOLUTION|>--- conflicted
+++ resolved
@@ -1,14 +1,8 @@
 ---
 summaryDescriptionMd: >-
   If your business falls under an [industry in this
-<<<<<<< HEAD
   list](https://www.nj.gov/dep/enforcement/opppc/crtk/rtknaics.pdf), you need to
-  complete the Community Right to Know (CRTK) survey or apply for an exemption. 
-=======
-  list](https://www.nj.gov/dep/enforcement/opppc/reports/rtknaics.pdf), you need
-  to complete the Community Right to Know (CRTK) survey or apply for an
-  exemption.
->>>>>>> 922be8a8
+  complete the Community Right to Know (CRTK) survey or apply for an exemption.
 
   Businesses report certain chemicals they have on-site, known as `Environmental Hazardous Substances (EHS)|environmental-hazardous-substances`, to the CRTK program. CRTK uses this information to help New Jersey businesses and communities stay safe.
 urlSlug: community-right-to-know-survey
