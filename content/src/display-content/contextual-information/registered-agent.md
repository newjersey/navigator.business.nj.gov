--- conflicted
+++ resolved
@@ -3,10 +3,7 @@
 id: registered-agent
 displayname: registered-agent
 ---
-<<<<<<< HEAD
-=======
 
->>>>>>> ec91b72c
 A registered agent is a person or company that agrees to receive important legal and government documents (like tax notices or lawsuits) on behalf of your business. Think of them as your company’s official contact for the State of New Jersey.
 
 ## Do I need a registered agent?
@@ -23,17 +20,10 @@
 
 The registered agent must:
 
-<<<<<<< HEAD
-* Be a New Jersey resident with a physical street address in New Jersey (no P.O. boxes or virtual mailboxes)
-* Be available at that address during standard business hours (9:00 a.m.-5:00 p.m., Monday-Friday)
-* Be willing to receive legal and tax mail on your business’s behalf (their name will be listed on public records)
-* Consent to be legally accountable for the business
-=======
 - Be a New Jersey resident with a physical street address in New Jersey (no P.O. boxes or virtual mailboxes)
 - Be available at that address during standard business hours (9:00 a.m.-5:00 p.m., Monday-Friday)
 - Be willing to receive legal and tax mail on your business’s behalf (their name will be listed on public records)
 - Consent to be legally accountable for the business
->>>>>>> ec91b72c
 
 ## What is a professional registered agent service?
 
