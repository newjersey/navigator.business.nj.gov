--- conflicted
+++ resolved
@@ -8,8 +8,4 @@
 
 ### Register to Save Your Progress
 
-<<<<<<< HEAD
-Don’t lose your progress. Complete your registration by creating a free [myNewJersey account](#) now.
-=======
-Don’t lose your progress. Complete your registration by [creating a free myNewJersey account now](/self-register).
->>>>>>> c3052fb0
+Don’t lose your progress. Complete your registration by creating a free [myNewJersey account](/self-register) now.