---
<<<<<<< HEAD
filename: ocean-borne-container-permit
name: Apply for Your Ocean Borne Container Permit
=======
id: ocean-borne-container-permit
name: Apply for Your Ocean Borne Container Permit, if Applicable
>>>>>>> 08b8c426
industryIds:
  - freight-forwarding
  - moving-company
sectorIds:
  - transportation-and-warehousing
urlSlug: ocean-borne-container-permit
summaryDescriptionMd: >+
  You need a permit to transport sealed ocean shipping containers on public
  roads. The vehicle, trailer, and container combination must meet the weight
  and configuration requirements:

  - 5 or 6 axles on a tractor/semi-trailer combination

  - Gross vehicle weight under 90,000 pounds

  - Weight of any one-tandem trailer is under 38,000 pounds

  - Weight of the second tandem is under 34,000 pounds

  - Weight of a tri-axle trailer is under 56,400 pounds

issuingAgency: NJ Department of Transportation
callToActionText: Apply for My Ocean Borne Container Permit
callToActionLink: https://nj.gotpermits.com/njpass#!
icon: govt-purple.svg
---

## Eligibility Criteria

- An active trailer registration. You can get it at a [NJ Motor Vehicle Commission (MVC) licensing center](https://www.nj.gov/mvc/locations/facilitylocations.htm)
- A [NJDOT GotPermits](https://nj.gotpermits.com/njpass#!) account

## Application Requirements

- Travel start date
- Number of permits you are applying for (1-99)
- Applicable fees paid

:::callout{ showHeader="true" headerText="What if I don't get this permit?" showIcon="false" calloutType="warning" }
Without a permit, you cannot transport an ocean container on public roads. You may face fines if you do.
:::

:::callout{ showHeader="true" headerText="Once completed, you will have:" showIcon="false" calloutType="conditional" }

- An Ocean Borne Container Permit, valid for 1 year
- A permit sent to your mailing address
  :::<|MERGE_RESOLUTION|>--- conflicted
+++ resolved
@@ -1,11 +1,6 @@
 ---
-<<<<<<< HEAD
-filename: ocean-borne-container-permit
+id: ocean-borne-container-permit
 name: Apply for Your Ocean Borne Container Permit
-=======
-id: ocean-borne-container-permit
-name: Apply for Your Ocean Borne Container Permit, if Applicable
->>>>>>> 08b8c426
 industryIds:
   - freight-forwarding
   - moving-company
