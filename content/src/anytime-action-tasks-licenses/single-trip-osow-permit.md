--- conflicted
+++ resolved
@@ -1,11 +1,6 @@
 ---
-<<<<<<< HEAD
-filename: single-trip-osow-permit
+id: single-trip-osow-permit
 name: Apply for Your Single Trip OS/OW Permit (5-day)
-=======
-id: single-trip-osow-permit
-name: Apply for Your Single Trip OS/OW Permit (5-day), if Applicable
->>>>>>> 08b8c426
 industryIds:
   - commercial-construction
   - freight-forwarding
