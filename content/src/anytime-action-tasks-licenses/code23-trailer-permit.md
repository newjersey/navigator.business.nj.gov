--- conflicted
+++ resolved
@@ -1,11 +1,6 @@
 ---
-<<<<<<< HEAD
-filename: code23-trailer-permit
+id: code23-trailer-permit
 name: Apply for Your Code 23 Special Oversize Trailer Permit
-=======
-id: code23-trailer-permit
-name: Apply for Your Code 23 Special Oversize Trailer Permit, if Applicable
->>>>>>> 08b8c426
 industryIds:
   - commercial-construction
   - freight-forwarding
